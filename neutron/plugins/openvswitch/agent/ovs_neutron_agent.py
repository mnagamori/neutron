--- conflicted
+++ resolved
@@ -32,10 +32,7 @@
 from neutron.agent import l2population_rpc
 from neutron.agent.linux import ip_lib
 from neutron.agent.linux import ovs_lib
-<<<<<<< HEAD
-=======
 from neutron.agent.linux import polling
->>>>>>> ba12cc88
 from neutron.agent.linux import utils
 from neutron.agent import rpc as agent_rpc
 from neutron.agent import securitygroups_rpc as sg_rpc
