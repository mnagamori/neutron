--- conflicted
+++ resolved
@@ -81,8 +81,6 @@
     def test_floatingip_with_invalid_create_port(self):
         self._test_floatingip_with_invalid_create_port(MIDONET_PLUGIN_NAME)
 
-<<<<<<< HEAD
-=======
     def test_floatingip_assoc_no_port(self):
         with self.subnet(cidr='200.0.0.0/24') as public_sub:
             self._set_net_external(public_sub['subnet']['network_id'])
@@ -134,7 +132,6 @@
                                                   None)
         self.assertTrue(self.instance.return_value.add_static_nat.called)
 
->>>>>>> ba12cc88
 
 class TestMidonetSecurityGroupsTestCase(sg.SecurityGroupDBTestCase):
 
