--- conflicted
+++ resolved
@@ -34,12 +34,8 @@
 # from quantum.common import utils as common_utils
 from quantum import context
 from quantum import manager
-<<<<<<< HEAD
 from quantum.openstack.common import importutils
 from quantum.openstack.common import lockutils
-=======
-# from quantum.openstack.common import importutils
->>>>>>> 820a9d23
 from quantum.openstack.common import log as logging
 # from quantum.openstack.common import loopingcall
 from quantum.openstack.common import periodic_task
@@ -307,10 +303,6 @@
         self.use_namespaces = use_namespaces
         self.router = router
         self.routes = []
-        self.ha_info = None
-        # Set 'ha_info' if present
-        if router.get('ha_info', None) is not None:
-            self.ha_info = router['ha_info']
 
     @property
     def router(self):
@@ -400,12 +392,9 @@
             self.conf = cfg.CONF
         self.root_helper = config.get_root_helper(self.conf)
         self.router_info = {}
-<<<<<<< HEAD
 
         self._check_config_params()
 
-=======
->>>>>>> 820a9d23
         self.context = context.get_admin_context_without_session()
         self.plugin_rpc = L3PluginApi(topics.PLUGIN, host)
         self.fullsync = True
@@ -719,7 +708,6 @@
         if not self.conf.use_namespaces:
             return [self.conf.router_id]
 
-    ##
     @periodic_task.periodic_task
     @lockutils.synchronized('l3-agent', 'neutron-')
     def _sync_routers_task(self, context):
