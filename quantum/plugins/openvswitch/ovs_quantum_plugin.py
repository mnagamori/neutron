--- conflicted
+++ resolved
@@ -326,7 +326,6 @@
         LOG.info(_("Tunnel ID ranges: %s"), self.tunnel_id_ranges)
 
     def _extend_network_dict_provider(self, context, network):
-<<<<<<< HEAD
         if self._check_view_auth(context, network, self.network_view):
             binding = ovs_db_v2.get_network_binding(context.session,
                                                     network['id'])
@@ -344,23 +343,6 @@
             elif binding.network_type == constants.TYPE_LOCAL:
                 network[provider.PHYSICAL_NETWORK] = None
                 network[provider.SEGMENTATION_ID] = None
-=======
-        binding = ovs_db_v2.get_network_binding(context.session,
-                                                network['id'])
-        network[provider.NETWORK_TYPE] = binding.network_type
-        if binding.network_type == constants.TYPE_GRE:
-            network[provider.PHYSICAL_NETWORK] = None
-            network[provider.SEGMENTATION_ID] = binding.segmentation_id
-        elif binding.network_type == constants.TYPE_FLAT:
-            network[provider.PHYSICAL_NETWORK] = binding.physical_network
-            network[provider.SEGMENTATION_ID] = None
-        elif binding.network_type == constants.TYPE_VLAN:
-            network[provider.PHYSICAL_NETWORK] = binding.physical_network
-            network[provider.SEGMENTATION_ID] = binding.segmentation_id
-        elif binding.network_type == constants.TYPE_LOCAL:
-            network[provider.PHYSICAL_NETWORK] = None
-            network[provider.SEGMENTATION_ID] = None
->>>>>>> 59d6ad20
 
     def _process_provider_create(self, context, attrs):
         network_type = attrs.get(provider.NETWORK_TYPE)
