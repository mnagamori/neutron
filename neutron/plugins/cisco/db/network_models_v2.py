# vim: tabstop=4 shiftwidth=4 softtabstop=4

# Copyright 2012, Cisco Systems, Inc.
#
#    Licensed under the Apache License, Version 2.0 (the "License"); you may
#    not use this file except in compliance with the License. You may obtain
#    a copy of the License at
#
#         http://www.apache.org/licenses/LICENSE-2.0
#
#    Unless required by applicable law or agreed to in writing, software
#    distributed under the License is distributed on an "AS IS" BASIS, WITHOUT
#    WARRANTIES OR CONDITIONS OF ANY KIND, either express or implied. See the
#    License for the specific language governing permissions and limitations
#    under the License.
#
# @author: Rohit Agarwalla, Cisco Systems, Inc.

from sqlalchemy import Column, Integer, String, Boolean

from neutron.db import model_base
from neutron.openstack.common import uuidutils


class VlanID(model_base.BASEV2):
    """Represents a vlan_id usage."""

    __tablename__ = 'cisco_vlan_ids'

    vlan_id = Column(Integer, primary_key=True)
    vlan_used = Column(Boolean)

    def __init__(self, vlan_id):
        self.vlan_id = vlan_id
        self.vlan_used = False


class QoS(model_base.BASEV2):
    """Represents QoS for a tenant."""

    __tablename__ = 'qoss'

    qos_id = Column(String(255))
    tenant_id = Column(String(255), primary_key=True)
    qos_name = Column(String(255), primary_key=True)
    qos_desc = Column(String(255))

    def __init__(self, tenant_id, qos_name, qos_desc):
        self.qos_id = uuidutils.generate_uuid()
        self.tenant_id = tenant_id
        self.qos_name = qos_name
        self.qos_desc = qos_desc


class Credential(model_base.BASEV2):
    """Represents credentials for a tenant."""

    __tablename__ = 'credentials'

    credential_id = Column(String(255))
    credential_name = Column(String(255), primary_key=True)
    user_name = Column(String(255))
    password = Column(String(255))
    type = Column(String(255))

    def __init__(self, credential_name, user_name, password, type):
        self.credential_id = uuidutils.generate_uuid()
        self.credential_name = credential_name
        self.user_name = user_name
        self.password = password
<<<<<<< HEAD
        self.type = type

    def __repr__(self):
        return "<Credentials(%s,%s,%s,%s, %s)>" % (self.credential_id,
                                                   self.credential_name,
                                                   self.user_name,
                                                   self.password,
                                                   self.type)
=======
        self.type = type
>>>>>>> 657dfbef
<|MERGE_RESOLUTION|>--- conflicted
+++ resolved
@@ -68,15 +68,4 @@
         self.credential_name = credential_name
         self.user_name = user_name
         self.password = password
-<<<<<<< HEAD
-        self.type = type
-
-    def __repr__(self):
-        return "<Credentials(%s,%s,%s,%s, %s)>" % (self.credential_id,
-                                                   self.credential_name,
-                                                   self.user_name,
-                                                   self.password,
-                                                   self.type)
-=======
-        self.type = type
->>>>>>> 657dfbef
+        self.type = type